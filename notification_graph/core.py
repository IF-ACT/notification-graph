from __future__ import annotations
from typing import Callable, Any, Dict, Generator, Set, Optional, Tuple, Iterable, List
from .notification_behaviors import INotificationBehaviorInterface
from .util import merge_dict_set_values, EGraphCondition


class NotificationType(object):
    def __init__(self, type_identifier, behavior: INotificationBehaviorInterface, **default_attributes):
        assert isinstance(behavior, INotificationBehaviorInterface), behavior
        self.__identifier = type_identifier
        self.__behavior = behavior
        self.__default_attributes = default_attributes

    @property
    def behavior(self):
        return self.__behavior

    @property
    def identifier(self):
        return self.__identifier

    @property
    def default_attributes(self):
        return self.__default_attributes

    def __repr__(self):
        return f'<Type {repr(self.__identifier)} with behavior {self.__behavior}>'


class NotificationAttributeSet(object):
    def __init__(self, attributes: Dict[str, Any]):
        self.__attribute_dict = attributes
        '''Attributes owned by this item, should only be set by behaviors on same item.'''

        self.__inherited_attribute_dict: Dict[str, Any] = {}
        '''Attributes inherited from other items, can be set by any behaviors.'''

    def get_attribute(self, attribute: str, default=None):
        return self.__attribute_dict.get(attribute, default)

    def set_attribute(self, attribute: str, value):
        self.__attribute_dict[attribute] = value

    def has_attribute(self, attribute):
        return attribute in self.__attribute_dict

    def get_cache(self, attribute: str, default=None):
        return self.__inherited_attribute_dict.get(attribute, default)

    def set_cache(self, attribute: str, value):
        self.__inherited_attribute_dict[attribute] = value

    def has_cache(self, attribute: str):
        return attribute in self.__inherited_attribute_dict


class NotificationAttributeSetHandle(object):

    def __init__(self, attribute_set: NotificationAttributeSet, behavior: INotificationBehaviorInterface,
                 notification_item: NotificationItem, type_identifier):
        self.__attribute_set = attribute_set
        self.__behavior = behavior
        self.__item = notification_item
        self.__identifier = type_identifier

    @property
    def attribute_set(self):
        return self.__attribute_set

    @property
    def item(self):
        return self.__item

    @property
    def identifier(self):
        return self.__identifier

    def get_attribute(self, attribute_name: str):
        """Get value of an attribute

        :param attribute_name: name of the attribute that specified when creating a behavior
        :return: value of the attribute
        :raise AttributeError:
        """
        try:
            return self.__behavior.get_attribute(self, attribute_name)
        except NameError:
            raise AttributeError(f'can\'t access attribute {repr(attribute_name)}')

    def set_attribute(self, attribute_name: str, value):
        """Set value of an attribute

        :param attribute_name: name of the attribute that specified when creating a behavior
        :param value: value of the attribute
        :raise AttributeError:
        """
        graph = self.__item.graph
        if graph is not None:
            graph.notify_pre_set_attribute(self, attribute_name, value)
        try:
            self.__behavior.set_attribute(self, attribute_name, value)
        except NameError:
            raise AttributeError(f'can\'t set attribute {repr(attribute_name)}')


class NotificationItem(object):

    def __init__(self, name: str = None):
        self.__graph: Optional[NotificationGraph] = None
        self.__notification_behaviors: Dict[Any, INotificationBehaviorInterface] = {}
        self.__notification_attributes: Dict[Any, NotificationAttributeSet] = {}
        self.__notifier_set: Set[NotificationItem] = set()
        self.__subscriber_set: Set[NotificationItem] = set()
        self.__name = name

    @property
    def graph(self):
        """This value may be destroyed, do not keep instance of it, use it as temporary value instead"""
        return self.__graph

    @property
    def notifier_items(self):
        """Do not modify this property

        :return: items subscribed by self
        """
        return self.__notifier_set

    @property
    def subscriber_items(self):
        """Do not modify this property

        :return: items subscribing self
        """
        return self.__subscriber_set

    @property
    def name(self):
        return self.__name

    @property
    def is_single(self):
        return self.__graph is None

    @property
    def is_head(self):
        """True if this node subscribes all other nodes in its graph."""
        return self.__graph is None or self.__graph.head is self

    @property
    def is_head_of_tree(self):
        """True if this node is head of a tree."""
        return self.__graph is None or (self.__graph.is_tree and self.graph.head is self)

    @property
    def _notification_behaviors(self):
        return self.__notification_behaviors

    def is_in_same_graph(self, other: NotificationItem):
        """True if other is in the same graph with self."""
        return self.__graph is not None and self.graph is other.__graph

    def subscribe(self, item: NotificationItem, check_circular_subscription=True):
        """Subscribe another notification item, typically when the notifier item does some change,
        self will receive a signore.

        :param item: another notification item in same graph
        :param check_circular_subscription: perform circular subscription check, set it to False if you
            are in confidence the operation won't cause circular subscription.
        """
        assert self is not item, 'can\'t subscribe self'
        info = NotificationGraph.do_pre_subscribe(self, item, check_circular_subscription)
        item.__subscriber_set.add(self)
        self.__notifier_set.add(item)
        NotificationGraph.do_post_subscribe(self, item, info)

    def unsubscribe(self, item: NotificationItem):
        """TODO: Not safe yet, may cause graph split into two pieces

        :param item: another notification item in same graph
        :raise KeyError: not notifier that item yet
        """
        if item not in self.__notifier_set:
            raise KeyError(f'{repr(self)} has not notifier {repr(item)}')
        self.graph.notify_pre_unsubscribe(self, item)
        self.__notifier_set.remove(item)
        item.__subscriber_set.remove(self)

    def add_notification(self, notification_type: NotificationType, **attributes):
        """Add a new notification type to this item.

        :raise KeyError: notification type already exist
        """
        if notification_type in self:
            raise KeyError(f'{notification_type} already exist in this item')
        for k, v in notification_type.default_attributes.items():
            attributes.setdefault(k, v.__deepcopy__())
        self.__notification_behaviors[notification_type.identifier] = notification_type.behavior
        self.__notification_attributes[notification_type.identifier] = NotificationAttributeSet(attributes)

    def has_subscription(self, item: NotificationItem, find_indirect=False):
        """Returns True if self notifier that item.

        :param item: item to search
        :param find_indirect: True to find recursively, False to find only direct subscriptions
        """
        if item is self or not self.is_in_same_graph(item):
            return False

        if item in self.__notifier_set:
            return True
        elif find_indirect and self.__notifier_set:
            return any(item in notifier_item.__notifier_set for notifier_item in self.walk_through())
        else:
            return False

    def walk_through(self, upstream=False, assertion: Callable[[NotificationItem], bool] = lambda _: True,
                     terminate=True) -> Generator[NotificationItem]:
        """Walks through items recursively

        :param upstream: True to walk through upstream subscriber items, False to walk through downstream notifier items
        :param assertion: stops when assertion returns false
        :param terminate: True to return when stopped, False to skip subtree items when stopped and continue
        """
        if self.__graph is None or self.__graph.is_tree:
            visited = None  # for a tree, no need to cache visited items
        else:
            visited = set()

        for item in self.__subscriber_set if upstream else self.__notifier_set:
            if visited is not None and item in visited:
                continue
            if not assertion(item):
                if terminate:
                    break
                else:
                    continue
            yield item
            if visited is not None:
                visited.add(item)
            for recursive_item in item.walk_through(upstream, assertion, terminate):
                yield recursive_item

    def get_attribute(self, notification_type, attribute: str):
        """:raise KeyError, NameError:"""
        return self[notification_type].get_attribute(attribute)

    def set_attribute(self, notification_type, attribute: str, value):
        """:raise KeyError, NameError:"""
        self[notification_type].set_attribute(attribute, value)

    def get_attribute_set(self, notification_type, create_if_not_exist=False):
        """Raw access to attribute sets

        :returns: None if not exist
        """
        identifier = self.__get_identifier(notification_type)
        attribute_set = self.__notification_attributes.get(identifier, None)
        if attribute_set is None and create_if_not_exist:
            attribute_set = NotificationAttributeSet({})
            self.__notification_attributes[identifier] = attribute_set

        return attribute_set

    def _set_graph(self, graph: NotificationGraph):
        self.__graph = graph

    @staticmethod
    def __get_identifier(notification_type):
        return notification_type.identifier if isinstance(notification_type, NotificationType) else notification_type

    def __contains__(self, item):
        return self.__get_identifier(item) in self.__notification_behaviors

    def __getitem__(self, item):
        identifier = self.__get_identifier(item)
        behavior = self.__notification_behaviors.get(identifier, None)
        if behavior is None:
            raise KeyError(f'{repr(identifier)} is not accessible')
        return NotificationAttributeSetHandle(self.__notification_attributes[identifier], behavior, self, identifier)

    def __str__(self):
        return self.__name

    def __repr__(self):
        return f'<Item {repr(self.__name)}>'


# noinspection PyProtectedMember
class NotificationGraph(object):
    """Graphs can have very short lifetime, never keep instance of this class.
    Use all instances as temporary variables.

    The graph is supposed to be a directed acyclic graph.
    """

    def __init__(self):
        self.__items: Set[NotificationItem] = set()
        self.__behaviors: Dict[INotificationBehaviorInterface, set] = {}
        '''Behaviors with their related identifiers in this graph.

        key: behavior,
        value: set of related identifiers'''

        self.__interest_attributes: Dict[Tuple[Any, str], Set[INotificationBehaviorInterface]] = {}
        '''When a behavior 'show interest' to an attribute, we register it here, and before every
        set attribute operation, we invoke set_attribute() on that behavior.

        key: (identifier, attribute name),
        value: set of behaviors'''

        self.__head: Optional[NotificationItem] = None
        self.__is_tree = True
        self.__graph_head_count = 0

        self._destroyed = False

    @property
    def is_tree(self) -> bool:
        """True if this graph is actually a tree."""
        return self.__is_tree

    @property
    def head(self):
        """Head here means the item that subscribes all other items in the graph.
        A tree always has head, a graph may or may not has head."""
        return self.__head

    def notify_pre_set_attribute(self, handle: NotificationAttributeSetHandle, attribute_name: str, attribute_value):
        behavior_set = self.__interest_attributes.get((handle.identifier, attribute_name), None)
        if behavior_set is None:
            return

        for behavior in behavior_set:
            behavior.set_attribute(handle, attribute_name, attribute_value)

    @staticmethod
    def do_pre_subscribe(subscriber: NotificationItem, notifier: NotificationItem,
                         check_circular_subscription: bool):
        """Invoked before subscription, returns information for do_post_subscribe() to use."""
        from itertools import chain

        condition = EGraphCondition.get_condition(subscriber.graph, notifier.graph)
        behaviors: Dict[INotificationBehaviorInterface, set]
        if condition == EGraphCondition.BothSingle:
            behaviors = {}
            NotificationGraph.__add_behaviors(behaviors,
                                              chain(subscriber._notification_behaviors.items(),
                                                    notifier._notification_behaviors.items()))
        elif condition == EGraphCondition.NotifierSingle:
            behaviors = subscriber.graph.__behaviors
            NotificationGraph.__add_behaviors(behaviors, notifier._notification_behaviors.items())
        elif condition == EGraphCondition.SubscriberSingle:
            behaviors = notifier.graph.__behaviors
            NotificationGraph.__add_behaviors(behaviors, subscriber._notification_behaviors.items())
        else:
            # subscription in same graph may cause circle
            if check_circular_subscription:
                for item in notifier.walk_through():
                    assert item is not subscriber, 'circular subscription detected'

            behaviors = subscriber.graph.__behaviors
            merge_dict_set_values(behaviors, notifier.graph.__behaviors)

        for behavior, identifiers in behaviors.items():
            for identifier in identifiers:
                behavior.pre_subscribe(subscriber, notifier, identifier)

        return condition, behaviors

    @staticmethod
    def __add_behaviors(behavior_dict: Dict[INotificationBehaviorInterface, set],
                        iter_behaviors: Iterable[Tuple[Any, INotificationBehaviorInterface]]):
        for identifier, behavior in iter_behaviors:
            id_set = behavior_dict.setdefault(behavior, set())
            id_set.add(identifier)

    @staticmethod
    def do_post_subscribe(subscriber: NotificationItem, notifier: NotificationItem,
                          pre_subscribe_info: Tuple[int, Dict[INotificationBehaviorInterface, set]]):
        # deal with tree and head attributes
        is_tree = NotificationGraph.is_tree_after_connect(subscriber, notifier)
        graph_head_count: int
        head: Optional[NotificationItem] = None
        if is_tree:
            head = subscriber if subscriber.is_single else subscriber.graph.head
            graph_head_count = 1
        elif subscriber.is_in_same_graph(notifier):
            graph_head_count = subscriber.graph.__graph_head_count
            if not notifier.subscriber_items:
                assert graph_head_count > 1, f'head is subscribed, circular subscription detected'
                graph_head_count -= 1
                if graph_head_count == 1:
                    # find head if only remains 1 graph head
                    if not subscriber.subscriber_items:
                        head = subscriber
                    else:
                        for item in subscriber.walk_through(True):
                            if not item.subscriber_items:
                                head = item
                                break
                    assert head
            else:
                head = subscriber.graph.head
        elif notifier.is_head:
            head = subscriber.graph.head
            graph_head_count = subscriber.graph.__graph_head_count
        else:
            head = None
            graph_head_count = subscriber.graph.__graph_head_count + notifier.graph.__graph_head_count
            if not notifier.subscriber_items:
                graph_head_count -= 1

        # merge or create graph
        condition, behaviors = pre_subscribe_info
        if condition == EGraphCondition.BothSingle:
            g = NotificationGraph()
            g.__items = {subscriber, notifier}
            for item in g.__items:
                g.__collect_interest(item)
                item._set_graph(g)
        elif condition == EGraphCondition.SubscriberSingle:
            g = notifier.graph
            g.__items.add(subscriber)
            g.__collect_interest(subscriber)
            subscriber._set_graph(g)
        elif condition == EGraphCondition.NotifierSingle:
            g = subscriber.graph
            g.__items.add(notifier)
            g.__collect_interest(notifier)
            notifier._set_graph(g)
        else:
            g = subscriber.graph
            if not subscriber.is_in_same_graph(notifier):
                abandoned_graph = notifier.graph
                g.__items |= abandoned_graph.__items
                merge_dict_set_values(g.__interest_attributes, abandoned_graph.__interest_attributes)
                abandoned_graph.__replace_with(g)

        g.__behaviors = behaviors

        g.__is_tree = is_tree
        g.__graph_head_count = graph_head_count
        g.__head = head

    def notify_pre_unsubscribe(self, subscriber: NotificationItem, notifier: NotificationItem):
        for behavior, related_identifiers in self.__behaviors.items():
            for identifier in related_identifiers:
                behavior.pre_unsubscribe(subscriber, notifier, identifier)

    def __collect_interest(self, item: NotificationItem):
        for identifier, behavior in item._notification_behaviors.items():
            for attribute in behavior.get_interested_attributes():
                behavior_set = self.__interest_attributes.setdefault((identifier, attribute), set())
                behavior_set.add(behavior)

    def __replace_with(self, graph: NotificationGraph):
        for item in self.__items:
            item._set_graph(graph)
        self.__destroy()

    def __destroy(self):
        del self.__items
        del self.__behaviors
        self._destroyed = True

    @staticmethod
    def is_tree_after_connect(subscriber: NotificationItem, notifier: NotificationItem):
        return (subscriber.is_single or subscriber.graph.is_tree) and \
               notifier.is_head_of_tree

    def debug_mermaid_graph(self, notification_type, *attributes: str, left_to_right=False):
        """Draw the tree with mermaid.

        Open the output of this function in a markdown viewer, e.g. typora, and you can see the graph image.
        """
        tab = '  '
        result = [
            f'{"Tree" if self.is_tree else "Graph"} for {repr(notification_type)} with {len(self)} items:\n\n'
            f'```mermaid\n'
            f'flowchart {"LR" if left_to_right else "TD"}\n']

        # mermaid syntax
        m_newline = '<br/>'
        m_star_f = '#starf;'
        m_star = '#star;'

<<<<<<< HEAD
        def sort_method(i: NotificationItem):
            class NameThenId(object):
                def __init__(self, _name, _id):
                    self._name = _name
                    self._id = _id

                def __lt__(self, other: NameThenId):
                    if self._name is None and other._name is None:
                        return self._id < other._id
                    if self._name is None:
                        return True
                    if other._name is None:
                        return False
                    return self._name < other._name
            return NameThenId(i.name, id(i))

        sorted_items: List[NotificationItem] = sorted(self.__items, key=sort_method)
=======
        def sort_method(i):
            return id(i)

        sorted_items = list(self.__items)
        sorted_items.sort(key=sort_method)
>>>>>>> 0a6138be

        item_index = {}

        for index, item in enumerate(sorted_items):
            item_index[item] = index
<<<<<<< HEAD
            title = f'unnamed item {index}' if item.name is None else item.name
=======
            title = f'item {index}'
>>>>>>> 0a6138be
            attribute_set = item.get_attribute_set(notification_type)
            if attribute_set is None:
                content = '(empty)'
            else:
                content_lines = []
                for attribute in attributes:
                    attr_part = f'{m_star_f}{repr(attribute_set.get_attribute(attribute))}' \
                        if attribute_set.has_attribute(attribute) else ''
                    cache_part = f'{m_star}{repr(attribute_set.get_cache(attribute))}' \
                        if attribute_set.has_cache(attribute) else ''
                    combined = attr_part + (' ' if attr_part and cache_part else '') + cache_part
                    content_lines.append(f'{attribute}: {combined}')
                content = m_newline.join(content_lines)
            result.append(f'{tab}item_{index}(["{title}{m_newline}{content}"])\n')

        result.append('\n')

        current = {self.head} if self.head else {item for item in sorted_items if not item.subscriber_items}
        visited = set()
        while current:
<<<<<<< HEAD
            sorted_current = sorted(current, key=sort_method)
=======
            sorted_current = list(current)
            sorted_current.sort(key=sort_method)
>>>>>>> 0a6138be
            current.clear()
            for item in sorted_current:
                for notifier in item.notifier_items:
                    result.append(f'{tab}item_{item_index[item]} --> item_{item_index[notifier]}\n')
                    if notifier not in visited:
                        current.add(notifier)
            visited.union(sorted_current)

        result.append('```')
        return ''.join(result)

    def __getattribute__(self, item):
        if super(NotificationGraph, self).__getattribute__('_destroyed'):
            raise ValueError('this graph is already destroyed')
        return super(NotificationGraph, self).__getattribute__(item)

    def __len__(self):
        return len(self.__items)

    def __iter__(self):
        for item in self.__items:
            yield item<|MERGE_RESOLUTION|>--- conflicted
+++ resolved
@@ -278,12 +278,6 @@
         if behavior is None:
             raise KeyError(f'{repr(identifier)} is not accessible')
         return NotificationAttributeSetHandle(self.__notification_attributes[identifier], behavior, self, identifier)
-
-    def __str__(self):
-        return self.__name
-
-    def __repr__(self):
-        return f'<Item {repr(self.__name)}>'
 
 
 # noinspection PyProtectedMember
@@ -485,7 +479,6 @@
         m_star_f = '#starf;'
         m_star = '#star;'
 
-<<<<<<< HEAD
         def sort_method(i: NotificationItem):
             class NameThenId(object):
                 def __init__(self, _name, _id):
@@ -503,23 +496,12 @@
             return NameThenId(i.name, id(i))
 
         sorted_items: List[NotificationItem] = sorted(self.__items, key=sort_method)
-=======
-        def sort_method(i):
-            return id(i)
-
-        sorted_items = list(self.__items)
-        sorted_items.sort(key=sort_method)
->>>>>>> 0a6138be
 
         item_index = {}
 
         for index, item in enumerate(sorted_items):
             item_index[item] = index
-<<<<<<< HEAD
             title = f'unnamed item {index}' if item.name is None else item.name
-=======
-            title = f'item {index}'
->>>>>>> 0a6138be
             attribute_set = item.get_attribute_set(notification_type)
             if attribute_set is None:
                 content = '(empty)'
@@ -540,12 +522,7 @@
         current = {self.head} if self.head else {item for item in sorted_items if not item.subscriber_items}
         visited = set()
         while current:
-<<<<<<< HEAD
             sorted_current = sorted(current, key=sort_method)
-=======
-            sorted_current = list(current)
-            sorted_current.sort(key=sort_method)
->>>>>>> 0a6138be
             current.clear()
             for item in sorted_current:
                 for notifier in item.notifier_items:
